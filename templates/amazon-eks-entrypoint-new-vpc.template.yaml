AWSTemplateFormatVersion: "2010-09-09"
Description: Deploys an EKS cluster in a new VPC (qs-1p7nknoht)
Metadata:
  AutoInstance:
    NodeInstanceType:
      InstanceFilters:
      - [['PV'], "!=", "SupportedVirtualizationTypes"]
  QuickStartDocumentation:
    EntrypointName: "Launch into a new VPC"
    Order: Index a
  LintSpellExclude:
    - Kubernetes
    - ARNs
    - Resource Names
    - autoscaler
    - IOPS
    - EfsStorageClass
    - Lambda
    - maxIO
    - Resource Name
    - Enabled
    - Disabled
    - Prometheus
    - Encrypt
    - Fargate
    - namespace
    - Snyk
    - Security
    - New Relic
    - APN
    - '"No"'
    - Windows
    - '"Config '
    - '(Optional)'
    - Unmanaged
    - Node
    - NewRelicIntegration
    - Integration
    - Auto Scaling
    - Partner
    - Vault
    - Consul
    - HashiCorp
    - CalicoIntegration
    - RafaySysIntegration
    - RafaySysProject
    - RafaySysBootstrapBucket
    - RafaySysBootstrapKey
    - RafaySysApiKey
    - RafaySysApiSecret
    - RafaySysFirstName
    - RafaySysLastName
    - RafaySysOrganizationName
    - RafaySysEmail
    - Rafay Systems
    - Rafay
    - Rancher
    - yaml
    - rafay
    - DomainName
    - Hosted
    - Domain Name
    - Domain name
    - Grafana
  AWS::CloudFormation::Interface:
    ParameterGroups:
      - Label:
          default: Basic configuration
        Parameters:
          - AvailabilityZones
          - RemoteAccessCIDR
          - KeyPairName
          - ConfigSetName
          - PerAccountSharedResources
          - PerRegionSharedResources
      - Label:
          default: VPC network configuration
        Parameters:
          - NumberOfAZs
          - VPCCIDR
          - PrivateSubnet1CIDR
          - PrivateSubnet2CIDR
          - PrivateSubnet3CIDR
          - PublicSubnet1CIDR
          - PublicSubnet2CIDR
          - PublicSubnet3CIDR
      - Label:
          default: Amazon EC2 configuration
        Parameters:
          - ProvisionBastionHost
      - Label:
          default: Amazon EKS configuration
        Parameters:
          - EKSClusterName
          - EKSPublicAccessEndpoint
          - AdditionalEKSAdminUserArn
          - AdditionalEKSAdminRoleArn
          - FargateNamespaces
          - FargateLabels
      - Label:
          default: Default EKS node group configuration
        Parameters:
          - NodeInstanceType
          - NumberOfNodes
          - MaxNumberOfNodes
          - NodeGroupOS
          - NodeGroupType
          - NodeInstanceFamily
      - Label:
          default: Snyk monitor (AWS Partner security)
        Parameters:
          - SnykIntegration
          - SnykIntegrationId
      - Label:
          default: New Relic infrastructure (AWS Partner monitoring)
        Parameters:
          - NewRelicIntegration
          - NewRelicLicenseKey
      - Label:
          default: Calico policy [APN security partner]
        Parameters:
          - CalicoIntegration
      - Label:
          default: Rafay Systems [APN software & internet partner]
        Parameters:
          - RafaySysIntegration
          - RafaySysProject
          - RafaySysBootstrapBucket
          - RafaySysBootstrapKey
          - RafaySysApiKey
          - RafaySysApiSecret
          - RafaySysFirstName
          - RafaySysLastName
          - RafaySysOrganizationName
          - RafaySysEmail
      - Label:
          default: HashiCorp Vault (AWS Partner security)
        Parameters:
          - VaultIntegration
          - VaultUIACMSSLCertificateArn
          - VaultUIHostedZoneID
          - VaultUIDomainName
      - Label:
          default: HashiCorp Consul (AWS Partner containers)
        Parameters:
          - ConsulIntegration
          - ConsulUIACMSSLCertificateArn
          - ConsulUIHostedZoneID
          - ConsulUIDomainName
      - Label:
          default: Rancher management (AWS Partner management)
        Parameters:
          - RancherIntegration
          - RancherDomainName
      - Label:
          default: Kubernetes add-ins
        Parameters:
          - ALBIngressController
          - ClusterAutoScaler
          - EfsStorageClass
          - PrometheusIntegration
          - GrafanaIntegration
          - MonitoringStack
      - Label:
          default: AWS Quick Start configuration
        Parameters:
          - QSS3BucketName
          - QSS3KeyPrefix
          - QSS3BucketRegion
          - TestSuite
    ParameterLabels:
      AvailabilityZones:
        default: Availability Zones
      KeyPairName:
        default: SSH key name
      PrivateSubnet1CIDR:
        default: Private subnet 1 CIDR
      PrivateSubnet2CIDR:
        default: Private subnet 2 CIDR
      PrivateSubnet3CIDR:
        default: Private subnet 3 CIDR
      PublicSubnet1CIDR:
        default: Public subnet 1 CIDR
      PublicSubnet2CIDR:
        default: Public subnet 2 CIDR
      PublicSubnet3CIDR:
        default: Public subnet 3 CIDR
      QSS3BucketName:
        default: Quick Start S3 bucket name
      QSS3KeyPrefix:
        default: Quick Start S3 key prefix
      QSS3BucketRegion:
        default: Quick Start S3 bucket Region
      RemoteAccessCIDR:
        default: Allowed external access CIDR
      VPCCIDR:
        default: VPC CIDR
      NodeInstanceType:
        default: Instance type
      NumberOfNodes:
        default: Number of nodes
      MaxNumberOfNodes:
        default: Maximum number of nodes
      AdditionalEKSAdminUserArn:
        default: Additional EKS admin ARN (IAM user)
      AdditionalEKSAdminRoleArn:
        default: Additional EKS admin ARN (IAM role)
      ClusterAutoScaler:
        default: Cluster autoscaler
      EfsStorageClass:
        default: EFS storage class
      MonitoringStack:
        default: Monitoring stack
      NumberOfAZs:
        default: Number of Availability Zones
      ProvisionBastionHost:
        default: Provision bastion host
      EKSPublicAccessEndpoint:
        default: EKS public access endpoint
      ALBIngressController:
        default: AWS load balancer controller
      FargateNamespaces:
        default: Fargate namespaces
      FargateLabels:
        default: Fargate labels
      EKSClusterName:
        default: EKS cluster name
      SnykIntegrationId:
        default: Integration ID
      SnykIntegration:
        default: Security monitoring integration
      NewRelicIntegration:
        default: Infrastructure monitoring integration
      NewRelicLicenseKey:
        default: License key
      CalicoIntegration:
        default: Calico policy integration
      RafaySysIntegration:
        default: Rafay Systems integration
      RafaySysProject:
        default: Rafay project
      RafaySysFirstName:
        default: First name
      RafaySysLastName:
        default: Last name
      RafaySysOrganizationName:
        default: Organization name
      RafaySysEmail:
        default: Email
      RafaySysApiKey:
        default: API key
      RafaySysApiSecret:
        default: API secret
      RafaySysBootstrapBucket:
        default: Bootstrap S3 bucket
      RafaySysBootstrapKey:
        default: Bootstrap S3 key
      PerAccountSharedResources:
        default: Per-account shared resources
      PerRegionSharedResources:
        default: Per-Region shared resources
      ConfigSetName:
        default: Config set name
      TestSuite:
        default: Test suite
      NodeGroupType:
        default: Node group type
      NodeInstanceFamily:
        default: Node instance family
      NodeGroupOS:
        default: Node group OS
      VaultIntegration:
        default: HashiCorp Vault integration
      VaultUIACMSSLCertificateArn:
        default: Vault UI ACM SSL certificate ARN
      VaultUIHostedZoneID:
        default: Route 53 hosted zone id
      VaultUIDomainName:
        default: Vault UI load balancer DNS name
      ConsulIntegration:
        default: HashiCorp Consul integration
      ConsulUIACMSSLCertificateArn:
        default: ACM SSL certificate ARN
      ConsulUIHostedZoneID:
        default: Route 53 hosted zone id
      ConsulUIDomainName:
        default: Consul UI load balancer DNS name
      RancherIntegration:
        default: Rancher management integration
      RancherDomainName:
        default: Rancher domain name
      PrometheusIntegration:
        default: Prometheus integration
      GrafanaIntegration:
        default: Grafana integration
Parameters:
  AvailabilityZones:
    Description: List of Availability Zones to use for the subnets in the VPC. Three
      Availability Zones are used for this deployment.
    Type: List<AWS::EC2::AvailabilityZone::Name>
  KeyPairName:
    Description: Name of an existing key pair, which allows you
      to securely connect to your instance after it launches.
    Type: AWS::EC2::KeyPair::KeyName
  PrivateSubnet1CIDR:
    AllowedPattern: ^(([0-9]|[1-9][0-9]|1[0-9]{2}|2[0-4][0-9]|25[0-5])\.){3}([0-9]|[1-9][0-9]|1[0-9]{2}|2[0-4][0-9]|25[0-5])(\/(1[6-9]|2[0-8]))$
    ConstraintDescription: CIDR block parameter must be in the form x.x.x.x/16–28
    Default: 10.0.0.0/19
    Description: CIDR block for private subnet 1, located in Availability Zone 1.
    Type: String
  PrivateSubnet2CIDR:
    AllowedPattern: ^(([0-9]|[1-9][0-9]|1[0-9]{2}|2[0-4][0-9]|25[0-5])\.){3}([0-9]|[1-9][0-9]|1[0-9]{2}|2[0-4][0-9]|25[0-5])(\/(1[6-9]|2[0-8]))$
    ConstraintDescription: CIDR block parameter must be in the form x.x.x.x/16–28
    Default: 10.0.32.0/19
    Description: CIDR block for private subnet 2, located in Availability Zone 2.
    Type: String
  PrivateSubnet3CIDR:
    AllowedPattern: ^(([0-9]|[1-9][0-9]|1[0-9]{2}|2[0-4][0-9]|25[0-5])\.){3}([0-9]|[1-9][0-9]|1[0-9]{2}|2[0-4][0-9]|25[0-5])(\/(1[6-9]|2[0-8]))$
    ConstraintDescription: CIDR block parameter must be in the form x.x.x.x/16–28
    Default: 10.0.64.0/19
    Description: CIDR block for private subnet 3, located in Availability Zone 3.
    Type: String
  PublicSubnet1CIDR:
    AllowedPattern: ^(([0-9]|[1-9][0-9]|1[0-9]{2}|2[0-4][0-9]|25[0-5])\.){3}([0-9]|[1-9][0-9]|1[0-9]{2}|2[0-4][0-9]|25[0-5])(\/(1[6-9]|2[0-8]))$
    ConstraintDescription: CIDR block parameter must be in the form x.x.x.x/16–28
    Default: 10.0.128.0/20
    Description: CIDR block for the public (DMZ) subnet 1, located in Availability
      Zone 1.
    Type: String
  PublicSubnet2CIDR:
    AllowedPattern: ^(([0-9]|[1-9][0-9]|1[0-9]{2}|2[0-4][0-9]|25[0-5])\.){3}([0-9]|[1-9][0-9]|1[0-9]{2}|2[0-4][0-9]|25[0-5])(\/(1[6-9]|2[0-8]))$
    ConstraintDescription: CIDR block parameter must be in the form x.x.x.x/16–28
    Default: 10.0.144.0/20
    Description: CIDR block for the public (DMZ) subnet 2, located in Availability
      Zone 2.
    Type: String
  PublicSubnet3CIDR:
    AllowedPattern: ^(([0-9]|[1-9][0-9]|1[0-9]{2}|2[0-4][0-9]|25[0-5])\.){3}([0-9]|[1-9][0-9]|1[0-9]{2}|2[0-4][0-9]|25[0-5])(\/(1[6-9]|2[0-8]))$
    ConstraintDescription: CIDR block parameter must be in the form x.x.x.x/16–28
    Default: 10.0.160.0/20
    Description: CIDR block for the public (DMZ) subnet 3, located in Availability
      Zone 3.
    Type: String
  QSS3BucketName:
    AllowedPattern: ^[0-9a-zA-Z]+([0-9a-zA-Z-]*[0-9a-zA-Z])*$
    ConstraintDescription: Quick Start bucket name can include numbers, lowercase
      letters, uppercase letters, and hyphens (-). It cannot start or end with a hyphen
      (-).
    Default: aws-quickstart
    Description: S3 bucket name for the Quick Start assets. This string can include
      numbers, lowercase letters, uppercase letters, and hyphens (-). It cannot start
      or end with a hyphen (-).
    Type: String
  QSS3KeyPrefix:
    AllowedPattern: ^[0-9a-zA-Z-/.]*$
    ConstraintDescription: Quick Start key prefix can include numbers, lowercase letters,
      uppercase letters, hyphens (-), periods (.) and forward slash (/).
    Default: quickstart-amazon-eks/
    Description: S3 key prefix for the Quick Start assets. Quick Start key prefix
      can include numbers, lowercase letters, uppercase letters, hyphens (-), periods (.) and
      forward slash (/).
    Type: String
  QSS3BucketRegion:
    Default: 'us-east-1'
    Description: Region where the Quick Start S3 bucket (QSS3BucketName) is
      hosted. When using your own bucket, you must specify this value.
    Type: String
  RemoteAccessCIDR:
    AllowedPattern: ^(([0-9]|[1-9][0-9]|1[0-9]{2}|2[0-4][0-9]|25[0-5])\.){3}([0-9]|[1-9][0-9]|1[0-9]{2}|2[0-4][0-9]|25[0-5])(\/([0-9]|[1-2][0-9]|3[0-2]))$
    ConstraintDescription: CIDR block parameter must be in the form x.x.x.x/x
    Description: CIDR IP range that is permitted to access the instances. We recommend
      that you set this value to a trusted IP range.
    Type: String
  EKSPublicAccessEndpoint:
    Type: String
    AllowedValues: [Enabled, Disabled]
    Default: Disabled
    Description: Configure access to the Kubernetes API server endpoint from outside of your VPC.
  VPCCIDR:
    AllowedPattern: ^(([0-9]|[1-9][0-9]|1[0-9]{2}|2[0-4][0-9]|25[0-5])\.){3}([0-9]|[1-9][0-9]|1[0-9]{2}|2[0-4][0-9]|25[0-5])(\/(1[6-9]|2[0-8]))$
    ConstraintDescription: CIDR block parameter must be in the form x.x.x.x/16–28
    Default: 10.0.0.0/16
    Description: CIDR block for the VPC.
    Type: String
  AdditionalEKSAdminUserArn:
    Default: ""
    Description: "(Optional) IAM user ARN to be granted administrative access to the EKS cluster."
    Type: String
  AdditionalEKSAdminRoleArn:
    Default: ""
    Description: "(Optional) IAM role ARN to be granted administrative access to the EKS cluster."
    Type: String
  NodeInstanceType:
    Default: t3.medium
    AllowedValues: ["t3a.nano", "t3.nano", "t2.nano", "t3a.micro", "t3.micro", "t2.micro", "t3a.small", "t1.micro", "t3.small", "t2.small", "a1.medium", "c6g.medium", "t3a.medium", "c6gd.medium", "m6g.medium", "t3.medium", "m1.small", "m6gd.medium", "t2.medium", "r6g.medium", "a1.large", "r6gd.medium", "m3.medium", "c6g.large", "t3a.large", "c6gd.large", "m6g.large", "c5a.large", "t3.large", "c5.large", "c5ad.large", "m5a.large", "m1.medium", "m6gd.large", "t2.large", "c5d.large", "m5.large", "m4.large", "c4.large", "r6g.large", "a1.xlarge", "m5ad.large", "c3.large", "c5n.large", "r5a.large", "m5d.large", "r6gd.large", "m5n.large", "r5.large", "c1.medium", "r5ad.large", "r4.large", "m3.large", "c6g.xlarge", "m5dn.large", "r5d.large", "r5n.large", "t3a.xlarge", "c6gd.xlarge", "m6g.xlarge", "c5a.xlarge", "i3.large", "r3.large", "t3.xlarge", "r5dn.large", "c5.xlarge", "c5ad.xlarge", "m5a.xlarge", "m1.large", "m6gd.xlarge", "t2.xlarge", "z1d.large", "m5.xlarge", "c5d.xlarge", "c4.xlarge", "m4.xlarge", "r6g.xlarge", "a1.2xlarge", "m5ad.xlarge", "c3.xlarge", "c5n.xlarge", "m5d.xlarge", "r5a.xlarge", "i3en.large", "r6gd.xlarge", "m5n.xlarge", "m2.xlarge", "r5.xlarge", "r5ad.xlarge", "m3.xlarge", "r4.xlarge", "m5dn.xlarge", "c6g.2xlarge", "r5d.xlarge", "r5n.xlarge", "t3a.2xlarge", "c6gd.2xlarge", "c5a.2xlarge", "m6g.2xlarge", "i3.xlarge", "t3.2xlarge", "r3.xlarge", "r5dn.xlarge", "c5.2xlarge", "m5a.2xlarge", "c5ad.2xlarge", "m1.xlarge", "m6gd.2xlarge", "inf1.xlarge", "t2.2xlarge", "z1d.xlarge", "c5d.2xlarge", "m5.2xlarge", "c4.2xlarge", "m4.2xlarge", "r6g.2xlarge", "a1.metal", "a1.4xlarge", "m5ad.2xlarge", "c3.2xlarge", "c5n.2xlarge", "r5a.2xlarge", "i3en.xlarge", "m5d.2xlarge", "r6gd.2xlarge", "h1.2xlarge", "m5n.2xlarge", "m2.2xlarge", "r5.2xlarge", "c1.xlarge", "r5ad.2xlarge", "g4dn.xlarge", "r4.2xlarge", "m3.2xlarge", "m5dn.2xlarge", "c6g.4xlarge", "r5d.2xlarge", "inf1.2xlarge", "r5n.2xlarge", "c6gd.4xlarge", "c5a.4xlarge", "m6g.4xlarge", "i3.2xlarge", "g2.2xlarge", "r3.2xlarge", "r5dn.2xlarge", "c5.4xlarge", "c5ad.4xlarge", "m5a.4xlarge", "d2.xlarge", "m6gd.4xlarge", "z1d.2xlarge", "g3s.xlarge", "g4dn.2xlarge", "m5.4xlarge", "c5d.4xlarge", "c4.4xlarge", "m4.4xlarge", "r6g.4xlarge", "m5ad.4xlarge", "x1e.xlarge", "c3.4xlarge", "i2.xlarge", "c5n.4xlarge", "p2.xlarge", "r5a.4xlarge", "i3en.2xlarge", "m5d.4xlarge", "r6gd.4xlarge", "h1.4xlarge", "m5n.4xlarge", "m2.4xlarge", "r5.4xlarge", "r5ad.4xlarge", "r4.4xlarge", "c6g.8xlarge", "m5dn.4xlarge", "z1d.3xlarge", "g3.4xlarge", "r5d.4xlarge", "r5n.4xlarge", "g4dn.4xlarge", "c6gd.8xlarge", "m6g.8xlarge", "c5a.8xlarge", "i3.4xlarge", "r3.4xlarge", "r5dn.4xlarge", "i3en.3xlarge", "m5a.8xlarge", "c5ad.8xlarge", "d2.2xlarge", "m6gd.8xlarge", "c5.9xlarge", "m5.8xlarge", "c4.8xlarge", "r6g.8xlarge", "c6g.12xlarge", "m5ad.8xlarge", "f1.2xlarge", "x1e.2xlarge", "c3.8xlarge", "i2.2xlarge", "c5d.9xlarge", "m5d.8xlarge", "r5a.8xlarge", "r6gd.8xlarge", "c6gd.12xlarge", "c5a.12xlarge", "m6g.12xlarge", "h1.8xlarge", "m5n.8xlarge", "inf1.6xlarge", "c5n.9xlarge", "i3en.24xlarge", "i3en.metal", "p3.8xlarge", "f1.16xlarge", "x1.32xlarge", "x1e.16xlarge", "p2.16xlarge", "m4.10xlarge", "cc2.8xlarge", "r5.8xlarge", "c5.12xlarge", "c5ad.12xlarge", "m5a.12xlarge", "r5ad.8xlarge", "r4.8xlarge", "m6gd.12xlarge", "m5dn.8xlarge", "c6g.16xlarge", "g4dn.8xlarge", "c6g.metal", "z1d.6xlarge", "g3.8xlarge", "m5.12xlarge", "c5d.12xlarge", "r5d.8xlarge", "r5n.8xlarge", "r6g.12xlarge", "c6gd.metal", "c6gd.16xlarge", "m6g.metal", "c5a.16xlarge", "m6g.16xlarge", "m5ad.12xlarge", "i3.8xlarge", "g2.8xlarge", "r3.8xlarge", "r5dn.8xlarge", "r5a.12xlarge", "m5d.12xlarge", "i3en.6xlarge", "c5ad.16xlarge", "m5a.16xlarge", "d2.4xlarge", "r6gd.12xlarge", "m5n.12xlarge", "m6gd.metal", "m6gd.16xlarge", "p3.16xlarge", "x1e.32xlarge", "r5.12xlarge", "p3.2xlarge", "c5.18xlarge", "m5.16xlarge", "r5ad.12xlarge", "m4.16xlarge", "r6g.16xlarge", "r6g.metal", "m5dn.12xlarge", "m5ad.16xlarge", "f1.4xlarge", "x1e.4xlarge", "i2.4xlarge", "c5d.18xlarge", "r5d.12xlarge", "r5n.12xlarge", "m5d.16xlarge", "r5a.16xlarge", "r6gd.metal", "r6gd.16xlarge", "c5a.24xlarge", "h1.16xlarge", "m5n.16xlarge", "c5n.18xlarge", "c5n.metal", "g4dn.12xlarge", "p3dn.24xlarge", "r5dn.12xlarge", "r5.16xlarge", "c5.metal", "c5.24xlarge", "c5ad.24xlarge", "m5a.24xlarge", "r5ad.16xlarge", "r4.16xlarge", "m5dn.16xlarge", "g4dn.16xlarge", "z1d.metal", "z1d.12xlarge", "g3.16xlarge", "m5.24xlarge", "m5.metal", "c5d.24xlarge", "r5d.16xlarge", "c5d.metal", "r5n.16xlarge", "m5ad.24xlarge", "i3.metal", "i3.16xlarge", "r5dn.16xlarge", "m5d.metal", "i3en.12xlarge", "m5d.24xlarge", "r5a.24xlarge", "d2.8xlarge", "m5n.24xlarge", "r5.24xlarge", "r5.metal", "r5ad.24xlarge", "m5dn.24xlarge", "x1.16xlarge", "x1e.8xlarge", "i2.8xlarge", "r5d.24xlarge", "r5d.metal", "r5n.24xlarge", "p2.8xlarge", "inf1.24xlarge", "g4dn.metal", "r5dn.24xlarge", "t4g.nano", "t4g.medium", "t4g.large", "t4g.micro", "t4g.small", "t4g.2xlarge", "t4g.xlarge"]
    ConstraintDescription: Must be a valid EC2 instance type
    Description: EC2 instance type.
    Type: String
  NumberOfNodes:
    Default: 3
    Description: Number of Amazon EKS node instances. The default is one for each of the three Availability Zones.
    Type: Number
  MaxNumberOfNodes:
    Default: 3
    Description: Maximum number of Amazon EKS node instances. The default is three.
    Type: Number
  ClusterAutoScaler:
    Type: String
    AllowedValues: [ Enabled, Disabled ]
    Default: Disabled
    Description: 'Choose "Enabled" to enable Kubernetes cluster autoscaler.'
  EfsStorageClass:
    Type: String
    AllowedValues: [ Enabled, Disabled ]
    Default: Disabled
    Description: 'Choose "Enabled" to enable EFS storage class.'
  MonitoringStack:
    Type: String
    AllowedValues: [ "Prometheus + Grafana", "None" ]
    Default: "None"
    Description: 'Enable monitoring stack with "Prometheus+Grafana." Warning: this is a legacy parameter and will be dropped from the next version of this Quick Start. Please use the "Grafana integration" and "Prometheus integration" parameters instead.'
  GrafanaIntegration:
    Type: String
    AllowedValues: [ Enabled, Disabled ]
    Default: Disabled
    Description: 'Grafana requires "Prometheus integration" to be enabled. For more information see https://www.grafana.com/ .'
  PrometheusIntegration:
    Type: String
    AllowedValues: [ Enabled, Disabled ]
    Default: Disabled
    Description: 'For more information see https://prometheus.io/ .'
  NumberOfAZs:
    Type: String
    AllowedValues: ["2", "3"]
    Default: "3"
    Description: Number of Availability Zones to use in the VPC. This must match the value entered for the AvailabilityZones parameter.
  ProvisionBastionHost:
    Type: String
    AllowedValues: [ "Enabled", "Disabled" ]
    Default: "Enabled"
    Description: Skip creating a bastion host by choosing "Disabled."
  # This parameter name is inaccurate to preserve backward compatibility, and will be changed to ALBIngressController in the next release
  ALBIngressController:
    Type: String
    AllowedValues: [ "Enabled", "Disabled" ]
    Default: "Enabled"
    Description: Choose "Disabled" to skip deploying the AWS load balancer controller.
  FargateNamespaces:
    Type: String
    Default: ""
    Description: "(Optional) Comma-separated list of namespaces for which Fargate should be enabled."
  FargateLabels:
    Type: String
    Default: ""
    Description: >-
      Requires at least one Fargate namespace to be specified. This is a comma-separated list of key-value pod labels.
      For a pod to run on Fargate, all of the labels must match, and it must run in a namespace defined by
      "Fargate namespaces."
  EKSClusterName:
    Type: String
    Default: ""
    Description: "(Optional) Name for the EKS cluster. If left blank, one is auto-generated. This must be unique within the Region."
  SnykIntegrationId:
    Type: String
    AllowedPattern: '^[a-z0-9-]{36}$|^$'
    Default: ""
    Description: 'If the SnykIntegration parameter is set to "Enabled," a value must be provided. For more information, see https://support.snyk.io/hc/en-us/articles/360003916158-Install-the-Snyk-controller-with-Helm.'
  SnykIntegration:
    Type: String
    AllowedValues: [Enabled, Disabled]
    Default: Disabled
    Description: "For more information, see https://github.com/aws-quickstart/quickstart-eks-snyk/."
  NewRelicLicenseKey:
    Type: String
    Default: ""
    NoEcho: true
    Description: 'If the NewRelicIntegration parameter is set to "Enabled," a value must be provided. For more information see https://docs.newrelic.com/docs/accounts/install-new-relic/account-setup/license-key/.'
  NewRelicIntegration:
    Type: String
    AllowedValues: [Enabled, Disabled]
    Default: Disabled
    Description: For more information, see https://github.com/aws-quickstart/quickstart-eks-newrelic-infrastructure/."
  CalicoIntegration:
    Type: String
    AllowedValues: [ Enabled, Disabled ]
    Default: Disabled
    Description: "For more information see https://www.projectcalico.org/ ."
  RafaySysIntegration:
    Type: String
    AllowedValues: [ Enabled, Disabled ]
    Default: Disabled
    Description: "For more information see https://aws-quickstart.github.io/quickstart-eks-rafay-systems/ ."
  RafaySysProject:
    Type: String
<<<<<<< HEAD
    Description: Name of the Rafay project to join this cluster to.
=======
    Description: "This is the name you want to use for you Rafay deployment."
>>>>>>> 1bc5cc05
    Default: "defaultproject"
  RafaySysBootstrapBucket:
    Type: String
    Description: "(Optional) S3 bucket to place the the Rafay bootstrap yaml file. If left blank the EKS Quick Start bucket will be used."
    Default: ""
  RafaySysBootstrapKey:
    Type: String
    Description: "(Optional) S3 key to place the the Rafay bootstrap yaml file. If left blank the key will be rafay/<CLUSTER_NAME>/cluster-bootstrap.yaml."
    Default: ""
  RafaySysApiKey:
    Type: String
    Description: Required if using an existing Rafay account.
    Default: ""
  RafaySysApiSecret:
    Type: String
    Description: Required if using an existing Rafay account.
    Default: ""
    NoEcho: true
  RafaySysFirstName:
    Type: String
    Description: Required if registering a new Rafay account.
    Default: ""
  RafaySysLastName:
    Type: String
    Description: Required if registering a new Rafay account.
    Default: ""
  RafaySysOrganizationName:
    Type: String
    Description: Required if registering a new Rafay account.
    Default: ""
  RafaySysEmail:
    Type: String
    Description: Required if registering a new Rafay account.
    Default: ""
  PerAccountSharedResources:
    Type: String
    AllowedValues: ['AutoDetect', 'Yes', 'No']
    Default: 'AutoDetect'
    Description: Choose "No" if you already deployed another EKS Quick Start stack in your AWS account.
  PerRegionSharedResources:
    Type: String
    AllowedValues: ['AutoDetect', 'Yes', 'No']
    Default: 'AutoDetect'
    Description: Choose "No" if you already deployed another EKS Quick Start stack in your Region.
  ConfigSetName:
    Type: String
    Default: ""
    Description: >-
      (Optional) Name used to map advanced parameters to an EKS cluster. If you launched an advanced
      configuration stack and want to apply its values to this cluster, this name must match the ConfigSetName parameter
      for the stack. If left blank, a new config set is created using default values.
  TestSuite:
    Type: String
    AllowedValues: [Enabled, Disabled]
    Default: Disabled
    Description: Deploys a test stack that tests Quick Start components.
  NodeInstanceFamily:
    Default: Standard
    AllowedValues: ['Standard', 'ARM', 'GPU']
    Type: String
    Description: Choose the instance family to match the value of "Node instance type."
  NodeGroupType:
    Type: String
    AllowedValues: [ Managed, Unmanaged ]
    Default: Managed
    Description: Choose "Unmanaged" to create an Auto Scaling group without using the EKS-managed node groups feature.
  NodeGroupOS:
    AllowedValues:
      - 'Amazon Linux 2'
      - 'Bottlerocket'
      - 'Windows'
    Default: 'Amazon Linux 2'
    Description: Operating system to use for node instances. Choose "Bottlerocket" for the Amazon purpose-built container OS 
      (unmanaged node groups only). Note that if you choose "Windows," an additional Amazon Linux node group is created.
    Type: String
  VaultIntegration:
    Type: String
    AllowedValues: [Enabled, Disabled]
    Default: Disabled
    Description: "For more information, see https://github.com/aws-quickstart/quickstart-eks-hashicorp-vault/."
  VaultUIDomainName:
    Type: String
    Description: >-
      Fully qualified DNS name for the vault-ui service load balancer.
      If you don't provide a value for "ACM SSL certificate ARN", use the HostedZoneID.
    MaxLength: 128
    Default: ""
  VaultUIHostedZoneID:
    Type: String
    Description: >-
      Route 53-hosted zone ID of the domain name. If you don't provide an ACMSSLCertificateArn value, the Quick Start
      creates an ACM certificate for you using HostedZoneID in conjunction with DomainName.
    Default: ""
  VaultUIACMSSLCertificateArn:
    Description: >-
      ARN of the load balancer's ACM SSL certificate. If you don't provide values for "Domain name" and
      "Hosted zone id", provide a value for "ACM SSL certificate ARN".
    Type: String
    Default: ""
  ConsulIntegration:
    Type: String
    AllowedValues: [Enabled, Disabled]
    Default: Disabled
    Description: "For more information, see https://github.com/aws-quickstart/quickstart-eks-hashicorp-consul/."
  ConsulUIDomainName:
    Type: String
    Description: >-
      Fully qualified DNS name for the consul-ui service load balancer.
      If you don't provide a value for "ACM SSL certificate ARN", use the HostedZoneID.
    MaxLength: 128
    Default: ""
  ConsulUIHostedZoneID:
    Type: String
    Description: >-
      Route 53-hosted zone ID of the domain name. If you don't provide an ACMSSLCertificateArn value, the Quick Start
      creates an ACM certificate for you using HostedZoneID in conjunction with DomainName.
    Default: ""
  ConsulUIACMSSLCertificateArn:
    Description: >-
      ARN of the load balancer's ACM SSL certificate. If you don't provide values for "Domain name" and
      "Hosted zone id", provide a value for "ACM SSL certificate ARN".
    Type: String
    Default: ""
  RancherIntegration:
    Type: String
    AllowedValues: [Enabled, Disabled]
    Default: Disabled
    Description: "For more information, see https://github.com/aws-quickstart/quickstart-eks-rancher/."
  RancherDomainName:
    Description: DNS domain name that users can use to access the Rancher console.
    Type: String
    Default: aws.private
Conditions:
  EnablePrometheus: !Or
    - !Equals [!Ref PrometheusIntegration, "Enabled"]
    - !Equals [!Ref MonitoringStack, "Prometheus + Grafana"]
  EnableGrafana: !Or
    - !Equals [!Ref GrafanaIntegration, "Enabled"]
    - !Equals [!Ref MonitoringStack, "Prometheus + Grafana"]
  DetectSharedStacks: !And
  - !Equals [!Ref PerAccountSharedResources, 'AutoDetect']
  - !Equals [!Ref PerRegionSharedResources, 'AutoDetect']
  CreateAdvancedConfigWithDefaults: !Equals [!Ref ConfigSetName, '']
  CreatePerAccountSharedResources: !Equals [!Ref PerAccountSharedResources, 'Yes']
  CreatePerRegionSharedResources: !Equals [!Ref PerRegionSharedResources, 'Yes']
  3AZDeployment: !Equals [!Ref NumberOfAZs, "3"]
  2AZDeployment: !Or
    - !Equals [!Ref NumberOfAZs, "2"]
    - !Equals [!Ref NumberOfAZs, "3"]
  UsingDefaultBucket: !Equals [!Ref QSS3BucketName, 'aws-quickstart']
  WindowsNodes: !Equals [!Ref NodeGroupOS, 'Windows']
  VaultEnabled: !Equals [!Ref VaultIntegration, 'Enabled']
Mappings:
  Config:
    Prefix: { Value: 'eks-quickstart' }
Resources:
  AdvancedConfigDefaultsStack:
    Type: AWS::CloudFormation::Stack
    Condition: CreateAdvancedConfigWithDefaults
    Metadata: { cfn-lint: { config: { ignore_checks: [E9902, W9901] } } }
    Properties:
      TemplateURL: !Sub
        - 'https://${S3Bucket}.s3.${S3Region}.${AWS::URLSuffix}/${QSS3KeyPrefix}templates/amazon-eks-advanced-configuration.template.yaml'
        - S3Region: !If [UsingDefaultBucket, !Ref 'AWS::Region', !Ref QSS3BucketRegion]
          S3Bucket: !If [UsingDefaultBucket, !Sub '${QSS3BucketName}-${AWS::Region}', !Ref QSS3BucketName]
      Parameters:
        ConfigSetName: !Ref AWS::StackName
        NodeVolumeSize: !If [WindowsNodes, 50, !Ref 'AWS::NoValue']
        KubernetesVersion: !If [VaultEnabled, '1.17', !Ref 'AWS::NoValue']
        ConsulUIAccessCIDR: !Ref RemoteAccessCIDR
        VaultUIAccessCIDR: !Ref RemoteAccessCIDR
  AutoDetectSharedResources:
    Type: AWS::CloudFormation::Stack
    Condition: DetectSharedStacks
    Properties:
      TemplateURL: !Sub
        - 'https://${S3Bucket}.s3.${S3Region}.${AWS::URLSuffix}/${QSS3KeyPrefix}templates/amazon-eks-prerequisites.template.yaml'
        - S3Region: !If [UsingDefaultBucket, !Ref 'AWS::Region', !Ref QSS3BucketRegion]
          S3Bucket: !If [UsingDefaultBucket, !Sub '${QSS3BucketName}-${AWS::Region}', !Ref QSS3BucketName]
      Parameters:
        Version: "1.0.0"
        AccountTemplateUri: !Sub
          - 'https://${S3Bucket}.s3.${S3Region}.${AWS::URLSuffix}/${QSS3KeyPrefix}templates/amazon-eks-per-account-resources.template.yaml'
          - S3Region: !If [UsingDefaultBucket, !Ref 'AWS::Region', !Ref QSS3BucketRegion]
            S3Bucket: !If [UsingDefaultBucket, !Sub '${QSS3BucketName}-${AWS::Region}', !Ref QSS3BucketName]
        RegionalTemplateUri: !Sub
          - 'https://${S3Bucket}.s3.${S3Region}.${AWS::URLSuffix}/${QSS3KeyPrefix}templates/amazon-eks-per-region-resources.template.yaml'
          - S3Region: !If [UsingDefaultBucket, !Ref 'AWS::Region', !Ref QSS3BucketRegion]
            S3Bucket: !If [UsingDefaultBucket, !Sub '${QSS3BucketName}-${AWS::Region}', !Ref QSS3BucketName]
  AccountSharedResources:
    Type: AWS::CloudFormation::Stack
    Condition: CreatePerAccountSharedResources
    DeletionPolicy: Retain
    Metadata: { cfn-lint: { config: { ignore_checks: [W3011] } } }
    Properties:
      TemplateURL: !Sub
        - 'https://${S3Bucket}.s3.${S3Region}.${AWS::URLSuffix}/${QSS3KeyPrefix}templates/amazon-eks-per-account-resources.template.yaml'
        - S3Region: !If [UsingDefaultBucket, !Ref 'AWS::Region', !Ref QSS3BucketRegion]
          S3Bucket: !If [UsingDefaultBucket, !Sub '${QSS3BucketName}-${AWS::Region}', !Ref QSS3BucketName]
      Tags: [{Key: !FindInMap [Config, Prefix, Value], Value: AccountSharedResources}]
  RegionalSharedResources:
    Type: AWS::CloudFormation::Stack
    Condition: CreatePerRegionSharedResources
    DeletionPolicy: Retain
    Metadata:
      cfn-lint: { config: { ignore_checks: [W3011, W9901] } }
      DependsOn: !If [CreatePerAccountSharedResources, !Ref AccountSharedResources, !Ref 'AWS::NoValue']
    Properties:
      TemplateURL: !Sub
        - 'https://${S3Bucket}.s3.${S3Region}.${AWS::URLSuffix}/${QSS3KeyPrefix}templates/amazon-eks-per-region-resources.template.yaml'
        - S3Region: !If [UsingDefaultBucket, !Ref 'AWS::Region', !Ref QSS3BucketRegion]
          S3Bucket: !If [UsingDefaultBucket, !Sub '${QSS3BucketName}-${AWS::Region}', !Ref QSS3BucketName]
      Parameters:
        QSS3BucketName: !Ref QSS3BucketName
        QSS3KeyPrefix: !Ref QSS3KeyPrefix
      Tags: [{Key: !FindInMap [Config, Prefix, Value], Value: RegionalSharedResources}]
  VPCStack:
    Type: AWS::CloudFormation::Stack
    Metadata:
      cfn-lint: { config: { ignore_checks: [ W9901 ] } }
    Properties:
      TemplateURL: !Sub
        - 'https://${S3Bucket}.s3.${S3Region}.${AWS::URLSuffix}/${QSS3KeyPrefix}submodules/quickstart-aws-vpc/templates/aws-vpc.template'
        - S3Region: !If [UsingDefaultBucket, !Ref 'AWS::Region', !Ref QSS3BucketRegion]
          S3Bucket: !If [UsingDefaultBucket, !Sub '${QSS3BucketName}-${AWS::Region}', !Ref QSS3BucketName]
      Parameters:
        AvailabilityZones: !Join [ ',', !Ref 'AvailabilityZones' ]
        KeyPairName: !Ref 'KeyPairName'
        NumberOfAZs: !Ref 'NumberOfAZs'
        PrivateSubnet1ACIDR: !Ref 'PrivateSubnet1CIDR'
        PrivateSubnet2ACIDR: !Ref 'PrivateSubnet2CIDR'
        PrivateSubnet3ACIDR: !Ref 'PrivateSubnet3CIDR'
        PrivateSubnetATag2: "kubernetes.io/role/internal-elb="
        PublicSubnet1CIDR: !Ref 'PublicSubnet1CIDR'
        PublicSubnet2CIDR: !Ref 'PublicSubnet2CIDR'
        PublicSubnet3CIDR: !Ref 'PublicSubnet3CIDR'
        PublicSubnetTag2: "kubernetes.io/role/elb="
        VPCCIDR: !Ref 'VPCCIDR'
  EKSStack:
    Type: AWS::CloudFormation::Stack
    Metadata:
      DependsOn:
        - !If [CreatePerRegionSharedResources, !Ref RegionalSharedResources, !Ref 'AWS::NoValue']
        - !If [CreatePerAccountSharedResources, !Ref AccountSharedResources, !Ref 'AWS::NoValue']
        - !If [DetectSharedStacks, !Ref AutoDetectSharedResources, !Ref 'AWS::NoValue']
      cfn-lint: { config: { ignore_checks: [ W9901, E9902 ] } }
    Properties:
      TemplateURL: !Sub
        - 'https://${S3Bucket}.s3.${S3Region}.${AWS::URLSuffix}/${QSS3KeyPrefix}templates/amazon-eks.template.yaml'
        - S3Region: !If [UsingDefaultBucket, !Ref 'AWS::Region', !Ref QSS3BucketRegion]
          S3Bucket: !If [UsingDefaultBucket, !Sub '${QSS3BucketName}-${AWS::Region}', !Ref QSS3BucketName]
      Parameters:
        PublicSubnet1ID: !GetAtt VPCStack.Outputs.PublicSubnet1ID
        PublicSubnet2ID: !If
          - 2AZDeployment
          - !GetAtt VPCStack.Outputs.PublicSubnet2ID
          - !Ref AWS::NoValue
        PublicSubnet3ID: !If
          - 3AZDeployment
          - !GetAtt VPCStack.Outputs.PublicSubnet3ID
          - !Ref AWS::NoValue
        KeyPairName: !Ref KeyPairName
        QSS3BucketName: !Ref QSS3BucketName
        QSS3KeyPrefix: !Ref QSS3KeyPrefix
        QSS3BucketRegion: !Ref QSS3BucketRegion
        PrivateSubnet1ID: !GetAtt VPCStack.Outputs.PrivateSubnet1AID
        PrivateSubnet2ID: !If
          - 2AZDeployment
          - !GetAtt VPCStack.Outputs.PrivateSubnet2AID
          - !Ref AWS::NoValue
        PrivateSubnet3ID: !If
          - 3AZDeployment
          - !GetAtt VPCStack.Outputs.PrivateSubnet3AID
          - !Ref AWS::NoValue
        NumberOfNodes: !Ref NumberOfNodes
        MaxNumberOfNodes: !Ref MaxNumberOfNodes
        NodeGroupOS: !Ref NodeGroupOS
        NodeGroupType: !Ref NodeGroupType
        NodeInstanceFamily: !Ref NodeInstanceFamily
        NodeInstanceType: !Ref NodeInstanceType
        RemoteAccessCIDR: !Ref RemoteAccessCIDR
        AdditionalEKSAdminUserArn: !Ref AdditionalEKSAdminUserArn
        AdditionalEKSAdminRoleArn: !Ref AdditionalEKSAdminRoleArn
        VPCID: !GetAtt VPCStack.Outputs.VPCID
        ProvisionClusterAutoScaler: !Ref ClusterAutoScaler
        EfsStorageClass: !Ref EfsStorageClass
        GrafanaIntegration: !If [EnableGrafana, 'Enabled', 'Disabled']
        PrometheusIntegration: !If [EnablePrometheus, 'Enabled', 'Disabled']
        ProvisionBastionHost: !Ref ProvisionBastionHost
        EKSPublicAccessEndpoint: !Ref EKSPublicAccessEndpoint
        ProvisionALBIngressController: !Ref ALBIngressController
        FargateLabels: !Ref FargateLabels
        FargateNamespaces: !Ref FargateNamespaces
        EKSClusterName: !Ref EKSClusterName
        SnykIntegrationId: !Ref SnykIntegrationId
        SnykIntegration: !Ref SnykIntegration
        NewRelicLicenseKey: !Ref NewRelicLicenseKey
        NewRelicIntegration: !Ref NewRelicIntegration
        VaultIntegration: !Ref VaultIntegration
        VaultUIACMSSLCertificateArn: !Ref VaultUIACMSSLCertificateArn
        VaultUIHostedZoneID: !Ref VaultUIHostedZoneID
        VaultUIDomainName: !Ref VaultUIDomainName
        ConsulIntegration: !Ref ConsulIntegration
        RancherIntegration: !Ref RancherIntegration
        RancherDomainName: !Ref RancherDomainName
        ConsulUIACMSSLCertificateArn: !Ref ConsulUIACMSSLCertificateArn
        ConsulUIHostedZoneID: !Ref ConsulUIHostedZoneID
        ConsulUIDomainName: !Ref ConsulUIDomainName
        ConfigSetName: !If [CreateAdvancedConfigWithDefaults, !Ref 'AWS::StackName', !Ref ConfigSetName]
        TestSuite: !Ref TestSuite
        CalicoIntegration: !Ref CalicoIntegration
        RafaySysIntegration: !Ref RafaySysIntegration
        RafaySysProject: !Ref RafaySysProject
        RafaySysBootstrapBucket: !Ref RafaySysBootstrapBucket
        RafaySysBootstrapKey: !Ref RafaySysBootstrapKey
        RafaySysApiKey: !Ref RafaySysApiKey
        RafaySysApiSecret: !Ref RafaySysApiSecret
        RafaySysFirstName: !Ref RafaySysFirstName
        RafaySysLastName: !Ref RafaySysLastName
        RafaySysOrganizationName: !Ref RafaySysOrganizationName
        RafaySysEmail: !Ref RafaySysEmail
Outputs:
  EKSClusterName:
    Value: !GetAtt EKSStack.Outputs.EKSClusterName
  BastionIP:
    Value: !GetAtt EKSStack.Outputs.BastionIP
  BastionSecurityGroup:
    Value: !GetAtt EKSStack.Outputs.BastionSecurityGroup
  NodeGroupSecurityGroup:
    Value: !GetAtt EKSStack.Outputs.NodeGroupSecurityGroup
Rules:
  AutoDetectSharedParams:
    RuleCondition: !Or
      - !Equals [!Ref PerRegionSharedResources, 'AutoDetect']
      - !Equals [!Ref PerAccountSharedResources, 'AutoDetect']
    Assertions:
      - Assert: !And
          - !Equals [!Ref PerRegionSharedResources, 'AutoDetect']
          - !Equals [!Ref PerAccountSharedResources, 'AutoDetect']
        AssertDescription: "AutDetect must be set/unset for both PerRegionSharedResources and PerAccountSharedResources"
  WindowsUnmanaged:
    Assertions:
      - Assert: !Not [!Equals [NodeGroupOS, 'Windows']]
        AssertDescription: "Managed nodegroups do not support Windows nodes."
    RuleCondition: !Equals
      - !Ref NodeGroupType
      - Managed
  LablesNeedNamespaces:
    RuleCondition: !Not
      - !Equals [ !Ref FargateLabels, "" ]
    Assertions:
      - AssertDescription: You must specify at least one Fargate namespace to enable Fargate.
        Assert: !Not
          - !Equals [ !Ref FargateNamespaces, "" ]
  # Vault
  VaultUIDomainNamePresentWithHostedID:
    RuleCondition: !And
      - !Equals [!Ref VaultIntegration, 'Enabled']
      - !Equals [ !Ref VaultUIHostedZoneID, '' ]
    Assertions:
      - Assert: !Not [!Equals [!Ref VaultUIDomainName, '']]
        AssertDescription: "Vault: Please specify a 'Domain Name' if you specify 'Route 53 Hosted Zone ID'"
  VaultUIHostedIDPresentWithDomainName:
    RuleCondition: !And
      - !Equals [!Ref VaultIntegration, 'Enabled']
      - !Equals [ !Ref VaultUIDomainName, '' ]
    Assertions:
      - Assert: !Not [!Equals [!Ref VaultUIHostedZoneID, '']]
        AssertDescription: "Vault: Please specify a 'Route 53 Hosted Zone ID' if you specify 'Domain Name'"
  VaultUIGenerateOrProvideSSL:
    RuleCondition: !And
      - !Equals [!Ref VaultIntegration, 'Enabled']
      - !Not [!Equals [!Ref VaultUIACMSSLCertificateArn, '']]
    Assertions:
      - Assert: !And
        - !Equals [!Ref VaultUIHostedZoneID, '']
        - !Equals [!Ref VaultUIDomainName, '']
        AssertDescription: "Vault1: Using an SSL certificate is enforced. A CertificateArn or a HostedZoneID and Domain Name must be provided."
  VaultUINoLoadBalancerInfoSupplied:
    RuleCondition: !Equals [!Ref VaultIntegration, 'Enabled']
    Assertions:
      - Assert: !Or
        - !Not [!Equals [!Ref VaultUIHostedZoneID, '']]
        - !Not [!Equals [!Ref VaultUIACMSSLCertificateArn, '']]
        - !Not [!Equals [!Ref VaultUIDomainName, '']]
        AssertDescription: "Vault2: Using an SSL certificate is enforced. A CertificateArn or a HostedZoneID and Domain Name must be provided."
  # Consul
  ConsulUIDomainNamePresentWithHostedID:
    RuleCondition: !And
     - !Equals [!Ref ConsulIntegration, 'Enabled']
     - !Equals [ !Ref ConsulUIHostedZoneID, '' ]
    Assertions:
      - Assert: !Not [!Equals [!Ref ConsulUIDomainName, '']]
        AssertDescription: "Consul: Please specify a 'Domain Name' if you specify 'Route 53 Hosted Zone ID'"
  ConsulUIHostedIDPresentWithDomainName:
    RuleCondition: !And
      - !Equals [!Ref ConsulIntegration, 'Enabled']
      - !Equals [ !Ref ConsulUIDomainName, '' ]
    Assertions:
      - Assert: !Not [!Equals [!Ref ConsulUIHostedZoneID, '']]
        AssertDescription: "Consul: Please specify a 'Route 53 Hosted Zone ID' if you specify 'Domain Name'"
  ConsulUIGenerateOrProvideSSL:
    RuleCondition: !And
      - !Equals [!Ref ConsulIntegration, 'Enabled']
      - !Not [!Equals [!Ref ConsulUIACMSSLCertificateArn, '']]
    Assertions:
      - Assert: !And
        - !Equals [!Ref ConsulUIHostedZoneID, '']
        - !Equals [!Ref ConsulUIDomainName, '']
        AssertDescription: "Consul1: Using an SSL certificate is enforced. A CertificateArn or a HostedZoneID and Domain Name must be provided."
  ConsulUINoLoadBalancerInfoSupplied:
    RuleCondition: !Equals [!Ref ConsulIntegration, 'Enabled']
    Assertions:
      - Assert: !Or
        - !Not [!Equals [!Ref ConsulUIHostedZoneID, '']]
        - !Not [!Equals [!Ref ConsulUIACMSSLCertificateArn, '']]
        - !Not [!Equals [!Ref ConsulUIDomainName, '']]
        AssertDescription: "Consul2: Using an SSL certificate is enforced. A CertificateArn or a HostedZoneID and Domain Name must be provided."<|MERGE_RESOLUTION|>--- conflicted
+++ resolved
@@ -492,11 +492,7 @@
     Description: "For more information see https://aws-quickstart.github.io/quickstart-eks-rafay-systems/ ."
   RafaySysProject:
     Type: String
-<<<<<<< HEAD
-    Description: Name of the Rafay project to join this cluster to.
-=======
     Description: "This is the name you want to use for you Rafay deployment."
->>>>>>> 1bc5cc05
     Default: "defaultproject"
   RafaySysBootstrapBucket:
     Type: String
