project:
  name: quickstart-amazon-eks
  owner: quickstart-eng@amazon.com
  regions:
  - ap-east-1
  - ap-northeast-1
  - ap-south-1
  - ap-southeast-1
  - eu-west-1
  - eu-west-2
  - eu-west-3
  - me-south-1
  - sa-east-1
  - us-east-1
  - us-east-2
  template: templates/amazon-eks-master.template.yaml
  parameters:
    RemoteAccessCIDR: 10.0.0.0/16
    QSS3BucketName: $[taskcat_autobucket]
    QSS3BucketRegion: $[taskcat_current_region]
<<<<<<< HEAD
    ProvisionBastionHost: Disabled
=======
>>>>>>> 35fa3ba9
  lambda_source_path: functions/source
  lambda_zip_path: functions/packages
tests:
  defaults:
    parameters:
      AvailabilityZones: $[taskcat_genaz_3]
<<<<<<< HEAD
=======
      ProvisionBastionHost: Disabled
>>>>>>> 35fa3ba9
  public-endpoint:
    parameters:
      AvailabilityZones: $[taskcat_genaz_3]
      EKSPublicAccessEndpoint: Enabled
<<<<<<< HEAD
    regions:
      - ap-northeast-2
  with-bastion:
    parameters:
      AvailabilityZones: $[taskcat_genaz_3]
      ProvisionBastionHost: Enabled
    regions:
      - eu-north-1
  cluster-autoscaler:
    parameters:
      AvailabilityZones: $[taskcat_genaz_3]
      ClusterAutoScaler: Enabled
    regions:
    - eu-central-1
  efs:
    parameters:
      AvailabilityZones: $[taskcat_genaz_3]
      EfsStorageClass: Enabled
=======
      ProvisionBastionHost: Disabled
    regions:
      - ap-northeast-2
  with-bastion:
    parameters:
      AvailabilityZones: $[taskcat_genaz_3]
    regions:
      - eu-north-1
  cluster-autoscaler:
    parameters:
      AvailabilityZones: $[taskcat_genaz_3]
      ClusterAutoScaler: Enabled
      ProvisionBastionHost: Disabled
    regions:
    - eu-central-1
  efs:
    parameters:
      AvailabilityZones: $[taskcat_genaz_3]
      EfsStorageClass: Enabled
      ClusterAutoScaler: Disabled
      ManagedNodeGroup: 'yes'
      ManagedNodeGroupAMIType: AL2_x86_64
      ProvisionBastionHost: Disabled
    regions:
    - us-west-2
  managed-node-group:
    parameters:
      AvailabilityZones: $[taskcat_genaz_3]
      ClusterAutoScaler: Disabled
      ManagedNodeGroup: 'yes'
      ManagedNodeGroupAMIType: AL2_x86_64
      ProvisionBastionHost: Disabled
    regions:
    - us-east-1
  monitoring-prom-graf:
    parameters:
      AvailabilityZones: $[taskcat_genaz_3]
      MonitoringStack: Prometheus + Grafana
    regions:
    - ap-southeast-2
  2az:
    parameters:
      AvailabilityZones: $[taskcat_genaz_2]
      NumberOfAZs: "2"
    regions:
    - ca-central-1
    - cn-northwest-1
    - cn-north-1
  no-logging:
    parameters:
      AvailabilityZones: $[taskcat_genaz_2]
      NumberOfAZs: "2"
      EKSClusterLoggingTypes: ""
      ProvisionBastionHost: Disabled
    regions:
      - eu-west-1
  with-hybrid:
    parameters:
      AvailabilityZones: $[taskcat_genaz_3]
>>>>>>> 35fa3ba9
      ClusterAutoScaler: Disabled
      ManagedNodeGroup: 'yes'
      ManagedNodeGroupAMIType: AL2_x86_64
    regions:
<<<<<<< HEAD
    - us-west-2
  managed-node-group:
    parameters:
      AvailabilityZones: $[taskcat_genaz_3]
      ClusterAutoScaler: Disabled
      ManagedNodeGroup: 'yes'
      ManagedNodeGroupAMIType: AL2_x86_64
    regions:
    - us-east-1
  monitoring-prom-graf:
    parameters:
      AvailabilityZones: $[taskcat_genaz_3]
      MonitoringStack: Prometheus + Grafana
      ProvisionBastionHost: Enabled
    regions:
    - ap-southeast-2
  2az:
    parameters:
      AvailabilityZones: $[taskcat_genaz_2]
      NumberOfAZs: "2"
      ProvisionBastionHost: Enabled
    regions:
    - ca-central-1
    - cn-northwest-1
    - cn-north-1
  no-logging:
    parameters:
      AvailabilityZones: $[taskcat_genaz_2]
      NumberOfAZs: "2"
      EKSClusterLoggingTypes: ""
    regions:
      - eu-west-1
=======
    - us-west-2
>>>>>>> 35fa3ba9
<|MERGE_RESOLUTION|>--- conflicted
+++ resolved
@@ -18,44 +18,17 @@
     RemoteAccessCIDR: 10.0.0.0/16
     QSS3BucketName: $[taskcat_autobucket]
     QSS3BucketRegion: $[taskcat_current_region]
-<<<<<<< HEAD
-    ProvisionBastionHost: Disabled
-=======
->>>>>>> 35fa3ba9
   lambda_source_path: functions/source
   lambda_zip_path: functions/packages
 tests:
   defaults:
     parameters:
       AvailabilityZones: $[taskcat_genaz_3]
-<<<<<<< HEAD
-=======
       ProvisionBastionHost: Disabled
->>>>>>> 35fa3ba9
   public-endpoint:
     parameters:
       AvailabilityZones: $[taskcat_genaz_3]
       EKSPublicAccessEndpoint: Enabled
-<<<<<<< HEAD
-    regions:
-      - ap-northeast-2
-  with-bastion:
-    parameters:
-      AvailabilityZones: $[taskcat_genaz_3]
-      ProvisionBastionHost: Enabled
-    regions:
-      - eu-north-1
-  cluster-autoscaler:
-    parameters:
-      AvailabilityZones: $[taskcat_genaz_3]
-      ClusterAutoScaler: Enabled
-    regions:
-    - eu-central-1
-  efs:
-    parameters:
-      AvailabilityZones: $[taskcat_genaz_3]
-      EfsStorageClass: Enabled
-=======
       ProvisionBastionHost: Disabled
     regions:
       - ap-northeast-2
@@ -115,44 +88,9 @@
   with-hybrid:
     parameters:
       AvailabilityZones: $[taskcat_genaz_3]
->>>>>>> 35fa3ba9
       ClusterAutoScaler: Disabled
       ManagedNodeGroup: 'yes'
       ManagedNodeGroupAMIType: AL2_x86_64
+      MangedNodeGroupLabel: TestMNG
     regions:
-<<<<<<< HEAD
     - us-west-2
-  managed-node-group:
-    parameters:
-      AvailabilityZones: $[taskcat_genaz_3]
-      ClusterAutoScaler: Disabled
-      ManagedNodeGroup: 'yes'
-      ManagedNodeGroupAMIType: AL2_x86_64
-    regions:
-    - us-east-1
-  monitoring-prom-graf:
-    parameters:
-      AvailabilityZones: $[taskcat_genaz_3]
-      MonitoringStack: Prometheus + Grafana
-      ProvisionBastionHost: Enabled
-    regions:
-    - ap-southeast-2
-  2az:
-    parameters:
-      AvailabilityZones: $[taskcat_genaz_2]
-      NumberOfAZs: "2"
-      ProvisionBastionHost: Enabled
-    regions:
-    - ca-central-1
-    - cn-northwest-1
-    - cn-north-1
-  no-logging:
-    parameters:
-      AvailabilityZones: $[taskcat_genaz_2]
-      NumberOfAZs: "2"
-      EKSClusterLoggingTypes: ""
-    regions:
-      - eu-west-1
-=======
-    - us-west-2
->>>>>>> 35fa3ba9
